--- conflicted
+++ resolved
@@ -25,7 +25,7 @@
 
 For most of the Internet revolution, users haven't cared much about data privacy or security, enduring requirements for increased password strength or multi-factor authentication with eye-rolls and exchanging XKCD comics.
 
-![](https://imgs.xkcd.com/comics/password_strength.png)
+![Password strength](https://imgs.xkcd.com/comics/password_strength.png)
 
 Enter [Cambridge Analytica](https://en.wikipedia.org/wiki/Cambridge_Analytica).
 
@@ -76,11 +76,7 @@
 
 The good news is that there are several digital identity solutions, with varying degrees of decentralization and organizational transparency, which may fit our use cases. There is also a [decentralized digital identity standard](http://identity.foundation/) emerging which will allow for interoperability and portability.
 
-<<<<<<< HEAD
 I hope you have a better grasp of some reasons you may want to consider decentralized federated identity solutions, and a basic understanding of the tenets of self-sovereign identity. In my next post I will dig in to the emerging DID standards and the platforms providing federated authentication.
-=======
-I hope you have a better grasp of some reasons you may want to consider decentralized federated identity solutions, and a basic understanding of the tenets of self-sovereign identity. In my next post I will dig into the emerging DID standards and the platforms providing federated authentication.
->>>>>>> 94ebd81c
 
 # Resources
 
